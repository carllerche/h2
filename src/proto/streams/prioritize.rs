use super::store::Resolve;
use super::*;

use crate::frame::{Reason, StreamId};

use crate::codec::UserError;
use crate::codec::UserError::*;

use bytes::buf::Take;
use std::io;
use std::task::{Context, Poll, Waker};
use std::{cmp, fmt, mem};

/// # Warning
///
/// Queued streams are ordered by stream ID, as we need to ensure that
/// lower-numbered streams are sent headers before higher-numbered ones.
/// This is because "idle" stream IDs – those which have been initiated but
/// have yet to receive frames – will be implicitly closed on receipt of a
/// frame on a higher stream ID. If these queues was not ordered by stream
/// IDs, some mechanism would be necessary to ensure that the lowest-numberedh]
/// idle stream is opened first.
#[derive(Debug)]
pub(super) struct Prioritize {
    /// Queue of streams waiting for socket capacity to send a frame.
    pending_send: store::Queue<stream::NextSend>,

    /// Queue of streams waiting for window capacity to produce data.
    pending_capacity: store::Queue<stream::NextSendCapacity>,

    /// Streams waiting for capacity due to max concurrency
    ///
    /// The `SendRequest` handle is `Clone`. This enables initiating requests
    /// from many tasks. However, offering this capability while supporting
    /// backpressure at some level is tricky. If there are many `SendRequest`
    /// handles and a single stream becomes available, which handle gets
    /// assigned that stream? Maybe that handle is no longer ready to send a
    /// request.
    ///
    /// The strategy used is to allow each `SendRequest` handle one buffered
    /// request. A `SendRequest` handle is ready to send a request if it has no
    /// associated buffered requests. This is the same strategy as `mpsc` in the
    /// futures library.
    pending_open: store::Queue<stream::NextOpen>,

    /// Connection level flow control governing sent data
    flow: FlowControl,

    /// Stream ID of the last stream opened.
    last_opened_id: StreamId,

    /// What `DATA` frame is currently being sent in the codec.
    in_flight_data_frame: InFlightData,
}

#[derive(Debug, Eq, PartialEq)]
enum InFlightData {
    /// There is no `DATA` frame in flight.
    Nothing,
    /// There is a `DATA` frame in flight belonging to the given stream.
    DataFrame(store::Key),
    /// There was a `DATA` frame, but the stream's queue was since cleared.
    Drop,
}

pub(crate) struct Prioritized<B> {
    // The buffer
    inner: Take<B>,

    end_of_stream: bool,

    // The stream that this is associated with
    stream: store::Key,
}

// ===== impl Prioritize =====

impl Prioritize {
    pub fn new(config: &Config) -> Prioritize {
        let mut flow = FlowControl::new();

        flow.inc_window(config.remote_init_window_sz)
            .expect("invalid initial window size");

        flow.assign_capacity(config.remote_init_window_sz);

        log::trace!("Prioritize::new; flow={:?}", flow);

        Prioritize {
            pending_send: store::Queue::new(),
            pending_capacity: store::Queue::new(),
            pending_open: store::Queue::new(),
            flow,
            last_opened_id: StreamId::ZERO,
            in_flight_data_frame: InFlightData::Nothing,
        }
    }

    /// Queue a frame to be sent to the remote
    pub fn queue_frame<B>(
        &mut self,
        frame: Frame<B>,
        buffer: &mut Buffer<Frame<B>>,
        stream: &mut store::Ptr,
        task: &mut Option<Waker>,
    ) {
        // Queue the frame in the buffer
        stream.pending_send.push_back(buffer, frame);
        self.schedule_send(stream, task);
    }

    pub fn schedule_send(&mut self, stream: &mut store::Ptr, task: &mut Option<Waker>) {
        // If the stream is waiting to be opened, nothing more to do.
<<<<<<< HEAD
        if stream.is_send_ready() {
            trace!("schedule_send; {:?}", stream.id);
=======
        if !stream.is_pending_open {
            log::trace!("schedule_send; {:?}", stream.id);
>>>>>>> be079f7e
            // Queue the stream
            self.pending_send.push(stream);

            // Notify the connection.
            if let Some(task) = task.take() {
                task.wake();
            }
        }
    }

    pub fn queue_open(&mut self, stream: &mut store::Ptr) {
        self.pending_open.push(stream);
    }

    /// Send a data frame
    pub fn send_data<B>(
        &mut self,
        frame: frame::Data<B>,
        buffer: &mut Buffer<Frame<B>>,
        stream: &mut store::Ptr,
        counts: &mut Counts,
        task: &mut Option<Waker>,
    ) -> Result<(), UserError>
    where
        B: Buf,
    {
        let sz = frame.payload().remaining();

        if sz > MAX_WINDOW_SIZE as usize {
            return Err(UserError::PayloadTooBig);
        }

        let sz = sz as WindowSize;

        if !stream.state.is_send_streaming() {
            if stream.state.is_closed() {
                return Err(InactiveStreamId);
            } else {
                return Err(UnexpectedFrameType);
            }
        }

        // Update the buffered data counter
        stream.buffered_send_data += sz;

        log::trace!(
            "send_data; sz={}; buffered={}; requested={}",
            sz,
            stream.buffered_send_data,
            stream.requested_send_capacity
        );

        // Implicitly request more send capacity if not enough has been
        // requested yet.
        if stream.requested_send_capacity < stream.buffered_send_data {
            // Update the target requested capacity
            stream.requested_send_capacity = stream.buffered_send_data;

            self.try_assign_capacity(stream);
        }

        if frame.is_end_stream() {
            stream.state.send_close();
            self.reserve_capacity(0, stream, counts);
        }

        log::trace!(
            "send_data (2); available={}; buffered={}",
            stream.send_flow.available(),
            stream.buffered_send_data
        );

        // The `stream.buffered_send_data == 0` check is here so that, if a zero
        // length data frame is queued to the front (there is no previously
        // queued data), it gets sent out immediately even if there is no
        // available send window.
        //
        // Sending out zero length data frames can be done to signal
        // end-of-stream.
        //
        if stream.send_flow.available() > 0 || stream.buffered_send_data == 0 {
            // The stream currently has capacity to send the data frame, so
            // queue it up and notify the connection task.
            self.queue_frame(frame.into(), buffer, stream, task);
        } else {
            // The stream has no capacity to send the frame now, save it but
            // don't notify the connection task. Once additional capacity
            // becomes available, the frame will be flushed.
            stream.pending_send.push_back(buffer, frame.into());
        }

        Ok(())
    }

    /// Request capacity to send data
    pub fn reserve_capacity(
        &mut self,
        capacity: WindowSize,
        stream: &mut store::Ptr,
        counts: &mut Counts,
    ) {
        log::trace!(
            "reserve_capacity; stream={:?}; requested={:?}; effective={:?}; curr={:?}",
            stream.id,
            capacity,
            capacity + stream.buffered_send_data,
            stream.requested_send_capacity
        );

        // Actual capacity is `capacity` + the current amount of buffered data.
        // If it were less, then we could never send out the buffered data.
        let capacity = capacity + stream.buffered_send_data;

        if capacity == stream.requested_send_capacity {
            // Nothing to do
        } else if capacity < stream.requested_send_capacity {
            // Update the target requested capacity
            stream.requested_send_capacity = capacity;

            // Currently available capacity assigned to the stream
            let available = stream.send_flow.available().as_size();

            // If the stream has more assigned capacity than requested, reclaim
            // some for the connection
            if available > capacity {
                let diff = available - capacity;

                stream.send_flow.claim_capacity(diff);

                self.assign_connection_capacity(diff, stream, counts);
            }
        } else {
            // If trying to *add* capacity, but the stream send side is closed,
            // there's nothing to be done.
            if stream.state.is_send_closed() {
                return;
            }

            // Update the target requested capacity
            stream.requested_send_capacity = capacity;

            // Try to assign additional capacity to the stream. If none is
            // currently available, the stream will be queued to receive some
            // when more becomes available.
            self.try_assign_capacity(stream);
        }
    }

    pub fn recv_stream_window_update(
        &mut self,
        inc: WindowSize,
        stream: &mut store::Ptr,
    ) -> Result<(), Reason> {
        log::trace!(
            "recv_stream_window_update; stream={:?}; state={:?}; inc={}; flow={:?}",
            stream.id,
            stream.state,
            inc,
            stream.send_flow
        );

        if stream.state.is_send_closed() && stream.buffered_send_data == 0 {
            // We can't send any data, so don't bother doing anything else.
            return Ok(());
        }

        // Update the stream level flow control.
        stream.send_flow.inc_window(inc)?;

        // If the stream is waiting on additional capacity, then this will
        // assign it (if available on the connection) and notify the producer
        self.try_assign_capacity(stream);

        Ok(())
    }

    pub fn recv_connection_window_update(
        &mut self,
        inc: WindowSize,
        store: &mut Store,
        counts: &mut Counts,
    ) -> Result<(), Reason> {
        // Update the connection's window
        self.flow.inc_window(inc)?;

        self.assign_connection_capacity(inc, store, counts);
        Ok(())
    }

    /// Reclaim all capacity assigned to the stream and re-assign it to the
    /// connection
    pub fn reclaim_all_capacity(&mut self, stream: &mut store::Ptr, counts: &mut Counts) {
        let available = stream.send_flow.available().as_size();
        stream.send_flow.claim_capacity(available);
        // Re-assign all capacity to the connection
        self.assign_connection_capacity(available, stream, counts);
    }

    /// Reclaim just reserved capacity, not buffered capacity, and re-assign
    /// it to the connection
    pub fn reclaim_reserved_capacity(&mut self, stream: &mut store::Ptr, counts: &mut Counts) {
        // only reclaim requested capacity that isn't already buffered
        if stream.requested_send_capacity > stream.buffered_send_data {
            let reserved = stream.requested_send_capacity - stream.buffered_send_data;

            stream.send_flow.claim_capacity(reserved);
            self.assign_connection_capacity(reserved, stream, counts);
        }
    }

    pub fn clear_pending_capacity(&mut self, store: &mut Store, counts: &mut Counts) {
        while let Some(stream) = self.pending_capacity.pop(store) {
            counts.transition(stream, |_, stream| {
                log::trace!("clear_pending_capacity; stream={:?}", stream.id);
            })
        }
    }

    pub fn assign_connection_capacity<R>(
        &mut self,
        inc: WindowSize,
        store: &mut R,
        counts: &mut Counts,
    ) where
        R: Resolve,
    {
        log::trace!("assign_connection_capacity; inc={}", inc);

        self.flow.assign_capacity(inc);

        // Assign newly acquired capacity to streams pending capacity.
        while self.flow.available() > 0 {
            let stream = match self.pending_capacity.pop(store) {
                Some(stream) => stream,
                None => return,
            };

            // Streams pending capacity may have been reset before capacity
            // became available. In that case, the stream won't want any
            // capacity, and so we shouldn't "transition" on it, but just evict
            // it and continue the loop.
            if !(stream.state.is_send_streaming() || stream.buffered_send_data > 0) {
                continue;
            }

            counts.transition(stream, |_, mut stream| {
                // Try to assign capacity to the stream. This will also re-queue the
                // stream if there isn't enough connection level capacity to fulfill
                // the capacity request.
                self.try_assign_capacity(&mut stream);
            })
        }
    }

    /// Request capacity to send data
    fn try_assign_capacity(&mut self, stream: &mut store::Ptr) {
        let total_requested = stream.requested_send_capacity;

        // Total requested should never go below actual assigned
        // (Note: the window size can go lower than assigned)
        debug_assert!(total_requested >= stream.send_flow.available());

        // The amount of additional capacity that the stream requests.
        // Don't assign more than the window has available!
        let additional = cmp::min(
            total_requested - stream.send_flow.available().as_size(),
            // Can't assign more than what is available
            stream.send_flow.window_size() - stream.send_flow.available().as_size(),
        );

        log::trace!(
            "try_assign_capacity; stream={:?}, requested={}; additional={}; buffered={}; window={}; conn={}",
            stream.id,
            total_requested,
            additional,
            stream.buffered_send_data,
            stream.send_flow.window_size(),
            self.flow.available()
        );

        if additional == 0 {
            // Nothing more to do
            return;
        }

        // If the stream has requested capacity, then it must be in the
        // streaming state (more data could be sent) or there is buffered data
        // waiting to be sent.
        debug_assert!(
            stream.state.is_send_streaming() || stream.buffered_send_data > 0,
            "state={:?}",
            stream.state
        );

        // The amount of currently available capacity on the connection
        let conn_available = self.flow.available().as_size();

        // First check if capacity is immediately available
        if conn_available > 0 {
            // The amount of capacity to assign to the stream
            // TODO: Should prioritization factor into this?
            let assign = cmp::min(conn_available, additional);

            log::trace!("  assigning; stream={:?}, capacity={}", stream.id, assign,);

            // Assign the capacity to the stream
            stream.assign_capacity(assign);

            // Claim the capacity from the connection
            self.flow.claim_capacity(assign);
        }

        log::trace!(
            "try_assign_capacity(2); available={}; requested={}; buffered={}; has_unavailable={:?}",
            stream.send_flow.available(),
            stream.requested_send_capacity,
            stream.buffered_send_data,
            stream.send_flow.has_unavailable()
        );

        if stream.send_flow.available() < stream.requested_send_capacity
            && stream.send_flow.has_unavailable()
        {
            // The stream requires additional capacity and the stream's
            // window has available capacity, but the connection window
            // does not.
            //
            // In this case, the stream needs to be queued up for when the
            // connection has more capacity.
            self.pending_capacity.push(stream);
        }

        // If data is buffered and the stream is send ready, then
        // schedule the stream for execution
        if stream.buffered_send_data > 0 && stream.is_send_ready() {
            // TODO: This assertion isn't *exactly* correct. There can still be
            // buffered send data while the stream's pending send queue is
            // empty. This can happen when a large data frame is in the process
            // of being **partially** sent. Once the window has been sent, the
            // data frame will be returned to the prioritization layer to be
            // re-scheduled.
            //
            // That said, it would be nice to figure out how to make this
            // assertion correctly.
            //
            // debug_assert!(!stream.pending_send.is_empty());

            self.pending_send.push(stream);
        }
    }

    pub fn poll_complete<T, B>(
        &mut self,
        cx: &mut Context,
        buffer: &mut Buffer<Frame<B>>,
        store: &mut Store,
        counts: &mut Counts,
        dst: &mut Codec<T, Prioritized<B>>,
    ) -> Poll<io::Result<()>>
    where
        T: AsyncWrite + Unpin,
        B: Buf + Unpin,
    {
        // Ensure codec is ready
        ready!(dst.poll_ready(cx))?;

        // Reclaim any frame that has previously been written
        self.reclaim_frame(buffer, store, dst);

        // The max frame length
        let max_frame_len = dst.max_send_frame_size();

        log::trace!("poll_complete");

        loop {
            self.schedule_pending_open(store, counts);

            match self.pop_frame(buffer, store, max_frame_len, counts) {
                Some(frame) => {
                    log::trace!("writing frame={:?}", frame);

                    debug_assert_eq!(self.in_flight_data_frame, InFlightData::Nothing);
                    if let Frame::Data(ref frame) = frame {
                        self.in_flight_data_frame = InFlightData::DataFrame(frame.payload().stream);
                    }
                    dst.buffer(frame).expect("invalid frame");

                    // Ensure the codec is ready to try the loop again.
                    ready!(dst.poll_ready(cx))?;

                    // Because, always try to reclaim...
                    self.reclaim_frame(buffer, store, dst);
                }
                None => {
                    // Try to flush the codec.
                    ready!(dst.flush(cx))?;

                    // This might release a data frame...
                    if !self.reclaim_frame(buffer, store, dst) {
                        return Poll::Ready(Ok(()));
                    }

                    // No need to poll ready as poll_complete() does this for
                    // us...
                }
            }
        }
    }

    /// Tries to reclaim a pending data frame from the codec.
    ///
    /// Returns true if a frame was reclaimed.
    ///
    /// When a data frame is written to the codec, it may not be written in its
    /// entirety (large chunks are split up into potentially many data frames).
    /// In this case, the stream needs to be reprioritized.
    fn reclaim_frame<T, B>(
        &mut self,
        buffer: &mut Buffer<Frame<B>>,
        store: &mut Store,
        dst: &mut Codec<T, Prioritized<B>>,
    ) -> bool
    where
        B: Buf,
    {
        log::trace!("try reclaim frame");

        // First check if there are any data chunks to take back
        if let Some(frame) = dst.take_last_data_frame() {
            log::trace!(
                "  -> reclaimed; frame={:?}; sz={}",
                frame,
                frame.payload().inner.get_ref().remaining()
            );

            let mut eos = false;
            let key = frame.payload().stream;

            match mem::replace(&mut self.in_flight_data_frame, InFlightData::Nothing) {
                InFlightData::Nothing => panic!("wasn't expecting a frame to reclaim"),
                InFlightData::Drop => {
                    log::trace!("not reclaiming frame for cancelled stream");
                    return false;
                }
                InFlightData::DataFrame(k) => {
                    debug_assert_eq!(k, key);
                }
            }

            let mut frame = frame.map(|prioritized| {
                // TODO: Ensure fully written
                eos = prioritized.end_of_stream;
                prioritized.inner.into_inner()
            });

            if frame.payload().has_remaining() {
                let mut stream = store.resolve(key);

                if eos {
                    frame.set_end_stream(true);
                }

                self.push_back_frame(frame.into(), buffer, &mut stream);

                return true;
            }
        }

        false
    }

    /// Push the frame to the front of the stream's deque, scheduling the
    /// stream if needed.
    fn push_back_frame<B>(
        &mut self,
        frame: Frame<B>,
        buffer: &mut Buffer<Frame<B>>,
        stream: &mut store::Ptr,
    ) {
        // Push the frame to the front of the stream's deque
        stream.pending_send.push_front(buffer, frame);

        // If needed, schedule the sender
        if stream.send_flow.available() > 0 {
            debug_assert!(!stream.pending_send.is_empty());
            self.pending_send.push(stream);
        }
    }

    pub fn clear_queue<B>(&mut self, buffer: &mut Buffer<Frame<B>>, stream: &mut store::Ptr) {
        log::trace!("clear_queue; stream={:?}", stream.id);

        // TODO: make this more efficient?
        while let Some(frame) = stream.pending_send.pop_front(buffer) {
            log::trace!("dropping; frame={:?}", frame);
        }

        stream.buffered_send_data = 0;
        stream.requested_send_capacity = 0;
        if let InFlightData::DataFrame(key) = self.in_flight_data_frame {
            if stream.key() == key {
                // This stream could get cleaned up now - don't allow the buffered frame to get reclaimed.
                self.in_flight_data_frame = InFlightData::Drop;
            }
        }
    }

    pub fn clear_pending_send(&mut self, store: &mut Store, counts: &mut Counts) {
        while let Some(stream) = self.pending_send.pop(store) {
            let is_pending_reset = stream.is_pending_reset_expiration();
            counts.transition_after(stream, is_pending_reset);
        }
    }

    pub fn clear_pending_open(&mut self, store: &mut Store, counts: &mut Counts) {
        while let Some(stream) = self.pending_open.pop(store) {
            let is_pending_reset = stream.is_pending_reset_expiration();
            counts.transition_after(stream, is_pending_reset);
        }
    }

    fn pop_frame<B>(
        &mut self,
        buffer: &mut Buffer<Frame<B>>,
        store: &mut Store,
        max_len: usize,
        counts: &mut Counts,
    ) -> Option<Frame<Prioritized<B>>>
    where
        B: Buf,
    {
        log::trace!("pop_frame");

        loop {
            match self.pending_send.pop(store) {
                Some(mut stream) => {
                    log::trace!(
                        "pop_frame; stream={:?}; stream.state={:?}",
                        stream.id,
                        stream.state
                    );

                    // It's possible that this stream, besides having data to send,
                    // is also queued to send a reset, and thus is already in the queue
                    // to wait for "some time" after a reset.
                    //
                    // To be safe, we just always ask the stream.
                    let is_pending_reset = stream.is_pending_reset_expiration();

                    log::trace!(
                        " --> stream={:?}; is_pending_reset={:?};",
                        stream.id,
                        is_pending_reset
                    );

                    let frame = match stream.pending_send.pop_front(buffer) {
                        Some(Frame::Data(mut frame)) => {
                            // Get the amount of capacity remaining for stream's
                            // window.
                            let stream_capacity = stream.send_flow.available();
                            let sz = frame.payload().remaining();

                            log::trace!(
                                " --> data frame; stream={:?}; sz={}; eos={:?}; window={}; \
                                 available={}; requested={}; buffered={};",
                                frame.stream_id(),
                                sz,
                                frame.is_end_stream(),
                                stream_capacity,
                                stream.send_flow.available(),
                                stream.requested_send_capacity,
                                stream.buffered_send_data,
                            );

                            // Zero length data frames always have capacity to
                            // be sent.
                            if sz > 0 && stream_capacity == 0 {
                                log::trace!(
                                    " --> stream capacity is 0; requested={}",
                                    stream.requested_send_capacity
                                );

                                // Ensure that the stream is waiting for
                                // connection level capacity
                                //
                                // TODO: uncomment
                                // debug_assert!(stream.is_pending_send_capacity);

                                // The stream has no more capacity, this can
                                // happen if the remote reduced the stream
                                // window. In this case, we need to buffer the
                                // frame and wait for a window update...
                                stream.pending_send.push_front(buffer, frame.into());

                                continue;
                            }

                            // Only send up to the max frame length
                            let len = cmp::min(sz, max_len);

                            // Only send up to the stream's window capacity
                            let len =
                                cmp::min(len, stream_capacity.as_size() as usize) as WindowSize;

                            // There *must* be be enough connection level
                            // capacity at this point.
                            debug_assert!(len <= self.flow.window_size());

                            log::trace!(" --> sending data frame; len={}", len);

                            // Update the flow control
                            log::trace!(" -- updating stream flow --");
                            stream.send_flow.send_data(len);

                            // Decrement the stream's buffered data counter
                            debug_assert!(stream.buffered_send_data >= len);
                            stream.buffered_send_data -= len;
                            stream.requested_send_capacity -= len;

                            // Assign the capacity back to the connection that
                            // was just consumed from the stream in the previous
                            // line.
                            self.flow.assign_capacity(len);

                            log::trace!(" -- updating connection flow --");
                            self.flow.send_data(len);

                            // Wrap the frame's data payload to ensure that the
                            // correct amount of data gets written.

                            let eos = frame.is_end_stream();
                            let len = len as usize;

                            if frame.payload().remaining() > len {
                                frame.set_end_stream(false);
                            }

                            Frame::Data(frame.map(|buf| Prioritized {
                                inner: buf.take(len),
                                end_of_stream: eos,
                                stream: stream.key(),
                            }))
<<<<<<< HEAD
                        },
                        Some(Frame::PushPromise(pp)) => {
                            let mut pushed = stream.store_mut()
                                .find_mut(&pp.promised_id()).unwrap();
                            pushed.is_pending_push = false;
                            // Transition stream from pending_push to pending_open
                            // if possible
                            if !pushed.pending_send.is_empty() {
                                if counts.can_inc_num_send_streams() {
                                    counts.inc_num_send_streams(&mut pushed);
                                    self.pending_send.push(&mut pushed);
                                } else {
                                    self.queue_open(&mut pushed);
                                }
                            }
                            Frame::PushPromise(pp)
                        }
                        Some(frame) => frame.map(|_|
=======
                        }
                        Some(frame) => frame.map(|_| {
>>>>>>> be079f7e
                            unreachable!(
                                "Frame::map closure will only be called \
                                 on DATA frames."
                            )
                        }),
                        None => {
                            if let Some(reason) = stream.state.get_scheduled_reset() {
                                stream.state.set_reset(reason);

                                let frame = frame::Reset::new(stream.id, reason);
                                Frame::Reset(frame)
                            } else {
                                // If the stream receives a RESET from the peer, it may have
                                // had data buffered to be sent, but all the frames are cleared
                                // in clear_queue(). Instead of doing O(N) traversal through queue
                                // to remove, lets just ignore the stream here.
                                log::trace!("removing dangling stream from pending_send");
                                // Since this should only happen as a consequence of `clear_queue`,
                                // we must be in a closed state of some kind.
                                debug_assert!(stream.state.is_closed());
                                counts.transition_after(stream, is_pending_reset);
                                continue;
                            }
                        }
                    };

                    log::trace!("pop_frame; frame={:?}", frame);

                    if cfg!(debug_assertions) && stream.state.is_idle() {
                        debug_assert!(stream.id > self.last_opened_id);
                        self.last_opened_id = stream.id;
                    }

                    if !stream.pending_send.is_empty() || stream.state.is_scheduled_reset() {
                        // TODO: Only requeue the sender IF it is ready to send
                        // the next frame. i.e. don't requeue it if the next
                        // frame is a data frame and the stream does not have
                        // any more capacity.
                        self.pending_send.push(&mut stream);
                    }

                    counts.transition_after(stream, is_pending_reset);

                    return Some(frame);
                }
                None => return None,
            }
        }
    }

    fn schedule_pending_open(&mut self, store: &mut Store, counts: &mut Counts) {
        log::trace!("schedule_pending_open");
        // check for any pending open streams
        while counts.can_inc_num_send_streams() {
            if let Some(mut stream) = self.pending_open.pop(store) {
                log::trace!("schedule_pending_open; stream={:?}", stream.id);

                counts.inc_num_send_streams(&mut stream);
                self.pending_send.push(&mut stream);
                stream.notify_send();
            } else {
                return;
            }
        }
    }
}

// ===== impl Prioritized =====

impl<B> Buf for Prioritized<B>
where
    B: Buf,
{
    fn remaining(&self) -> usize {
        self.inner.remaining()
    }

    fn bytes(&self) -> &[u8] {
        self.inner.bytes()
    }

    fn advance(&mut self, cnt: usize) {
        self.inner.advance(cnt)
    }
}

impl<B: Buf> fmt::Debug for Prioritized<B> {
    fn fmt(&self, fmt: &mut fmt::Formatter) -> fmt::Result {
        fmt.debug_struct("Prioritized")
            .field("remaining", &self.inner.get_ref().remaining())
            .field("end_of_stream", &self.end_of_stream)
            .field("stream", &self.stream)
            .finish()
    }
}<|MERGE_RESOLUTION|>--- conflicted
+++ resolved
@@ -111,13 +111,8 @@
 
     pub fn schedule_send(&mut self, stream: &mut store::Ptr, task: &mut Option<Waker>) {
         // If the stream is waiting to be opened, nothing more to do.
-<<<<<<< HEAD
         if stream.is_send_ready() {
-            trace!("schedule_send; {:?}", stream.id);
-=======
-        if !stream.is_pending_open {
             log::trace!("schedule_send; {:?}", stream.id);
->>>>>>> be079f7e
             // Queue the stream
             self.pending_send.push(stream);
 
@@ -760,11 +755,10 @@
                                 end_of_stream: eos,
                                 stream: stream.key(),
                             }))
-<<<<<<< HEAD
-                        },
+                        }
                         Some(Frame::PushPromise(pp)) => {
-                            let mut pushed = stream.store_mut()
-                                .find_mut(&pp.promised_id()).unwrap();
+                            let mut pushed =
+                                stream.store_mut().find_mut(&pp.promised_id()).unwrap();
                             pushed.is_pending_push = false;
                             // Transition stream from pending_push to pending_open
                             // if possible
@@ -778,11 +772,7 @@
                             }
                             Frame::PushPromise(pp)
                         }
-                        Some(frame) => frame.map(|_|
-=======
-                        }
                         Some(frame) => frame.map(|_| {
->>>>>>> be079f7e
                             unreachable!(
                                 "Frame::map closure will only be called \
                                  on DATA frames."
