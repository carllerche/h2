--- conflicted
+++ resolved
@@ -113,23 +113,14 @@
                 } else {
                     Open { local, remote }
                 }
-<<<<<<< HEAD
-            },
-            HalfClosedRemote(AwaitingHeaders) | ReservedLocal => if eos {
-                Closed(Cause::EndStream)
-            } else {
-                HalfClosedRemote(local)
-            },
-=======
-            }
-            HalfClosedRemote(AwaitingHeaders) => {
+            }
+            HalfClosedRemote(AwaitingHeaders) | ReservedLocal => {
                 if eos {
                     Closed(Cause::EndStream)
                 } else {
                     HalfClosedRemote(local)
                 }
             }
->>>>>>> be079f7e
             _ => {
                 // All other transitions result in a protocol error
                 return Err(UnexpectedFrameType);
@@ -215,7 +206,7 @@
             Idle => {
                 self.inner = ReservedLocal;
                 Ok(())
-            },
+            }
             _ => Err(UserError::UnexpectedFrameType),
         }
     }
@@ -430,12 +421,7 @@
             | Closed(Cause::LocallyReset(reason))
             | Closed(Cause::Scheduled(reason)) => Err(proto::Error::Proto(reason)),
             Closed(Cause::Io) => Err(proto::Error::Io(io::ErrorKind::BrokenPipe.into())),
-<<<<<<< HEAD
-            Closed(Cause::EndStream) |
-            HalfClosedRemote(..) | ReservedLocal => Ok(false),
-=======
-            Closed(Cause::EndStream) | HalfClosedRemote(..) => Ok(false),
->>>>>>> be079f7e
+            Closed(Cause::EndStream) | HalfClosedRemote(..) | ReservedLocal => Ok(false),
             _ => Ok(true),
         }
     }
