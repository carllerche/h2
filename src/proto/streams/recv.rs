use {client, server, frame, ConnectionError};
use proto::*;
use super::*;

use error::Reason::*;

use std::collections::VecDeque;
use std::marker::PhantomData;

#[derive(Debug)]
pub(super) struct Recv<B> {
    /// Maximum number of remote initiated streams
    max_streams: Option<usize>,

    /// Current number of remote initiated streams
    num_streams: usize,

    /// Initial window size of remote initiated streams
    init_window_sz: WindowSize,

    /// Connection level flow control governing received data
    flow: FlowControl,

    /// The lowest stream ID that is still idle
    next_stream_id: StreamId,

    /// The stream ID of the last processed stream
    last_processed_id: StreamId,

    /// Streams that have pending window updates
    pending_window_updates: store::Queue<B, stream::NextWindowUpdate>,

    /// New streams to be accepted
    pending_accept: store::Queue<B, stream::Next>,

    /// Holds frames that are waiting to be read
    buffer: Buffer<Bytes>,

    /// Refused StreamId, this represents a frame that must be sent out.
    refused: Option<StreamId>,

    _p: PhantomData<(B)>,
}

#[derive(Debug, Clone, Copy)]
struct Indices {
    head: store::Key,
    tail: store::Key,
}

impl<B> Recv<B> where B: Buf {
    pub fn new<P: Peer>(config: &Config) -> Self {
        let next_stream_id = if P::is_server() {
            1
        } else {
            2
        };

        let mut flow = FlowControl::new();

        flow.inc_window(config.init_remote_window_sz);
        flow.assign_capacity(config.init_remote_window_sz);

        Recv {
            max_streams: config.max_remote_initiated,
            num_streams: 0,
            init_window_sz: config.init_remote_window_sz,
            flow: flow,
            next_stream_id: next_stream_id.into(),
            pending_window_updates: store::Queue::new(),
<<<<<<< HEAD
=======
            last_processed_id: StreamId::zero(),
>>>>>>> e8f75745
            pending_accept: store::Queue::new(),
            buffer: Buffer::new(),
            refused: None,
            _p: PhantomData,
        }
    }

    /// Returns the ID of the last processed stream
    pub fn last_processed_id(&self) -> StreamId {
        self.last_processed_id
    }

    /// Update state reflecting a new, remotely opened stream
    ///
    /// Returns the stream state if successful. `None` if refused
    pub fn open<P: Peer>(&mut self, id: StreamId)
        -> Result<Option<Stream<B>>, ConnectionError>
    {
        assert!(self.refused.is_none());

        try!(self.ensure_can_open::<P>(id));

        if !self.can_inc_num_streams() {
            self.refused = Some(id);
            return Ok(None);
        }

        Ok(Some(Stream::new(id)))
    }

    pub fn take_request(&mut self, stream: &mut store::Ptr<B>)
        -> Result<Request<()>, ConnectionError>
    {
        match stream.pending_recv.pop_front(&mut self.buffer) {
            Some(Frame::Headers(frame)) => {
                // TODO: This error should probably be caught on receipt of the
                // frame vs. now.
                Ok(server::Peer::convert_poll_message(frame)?)
            }
            _ => panic!(),
        }
    }

    pub fn poll_response(&mut self, stream: &mut store::Ptr<B>)
        -> Poll<Response<()>, ConnectionError> {
        // If the buffer is not empty, then the first frame must be a HEADERS
        // frame or the user violated the contract.
        match stream.pending_recv.pop_front(&mut self.buffer) {
            Some(Frame::Headers(v)) => {
                // TODO: This error should probably be caught on receipt of the
                // frame vs. now.
                Ok(client::Peer::convert_poll_message(v)?.into())
            }
            Some(frame) => unimplemented!(),
            None => {
                stream.state.ensure_recv_open()?;

                stream.recv_task = Some(task::current());
                Ok(Async::NotReady)
            }
        }
    }

    /// Transition the stream state based on receiving headers
    pub fn recv_headers<P: Peer>(&mut self,
                                 frame: frame::Headers,
                                 stream: &mut store::Ptr<B>)
        -> Result<(), ConnectionError>
    {
        trace!("opening stream; init_window={}", self.init_window_sz);
        let is_initial = stream.state.recv_open(frame.is_end_stream())?;

        if stream.state.is_recv_streaming() {
            stream.recv_flow.inc_window(self.init_window_sz)?;
            stream.recv_flow.assign_capacity(self.init_window_sz);
        }

        if is_initial {
            if !self.can_inc_num_streams() {
                unimplemented!();
            }

            if frame.stream_id() >= self.next_stream_id {
                self.next_stream_id = frame.stream_id();
                self.next_stream_id.increment();
            } else {
                return Err(ProtocolError.into());
            }

            // TODO: be smarter about this logic
            if frame.stream_id() > self.last_processed_id {
                self.last_processed_id = frame.stream_id();
            }

            // Increment the number of concurrent streams
            self.inc_num_streams();
        }

        // Push the frame onto the stream's recv buffer
        stream.pending_recv.push_back(&mut self.buffer, frame.into());
        stream.notify_recv();

        // Only servers can receive a headers frame that initiates the stream.
        // This is verified in `Streams` before calling this function.
        if P::is_server() {
            self.pending_accept.push(stream);
        }

        Ok(())
    }

    /// Transition the stream based on receiving trailers
    pub fn recv_trailers<P: Peer>(&mut self,
                                  frame: frame::Headers,
                                  stream: &mut store::Ptr<B>)
        -> Result<(), ConnectionError>
    {
        // Transition the state
        stream.state.recv_close();

        // Push the frame onto the stream's recv buffer
        stream.pending_recv.push_back(&mut self.buffer, frame.into());
        stream.notify_recv();

        Ok(())
    }

    pub fn release_capacity(&mut self,
                            capacity: WindowSize,
                            stream: &mut store::Ptr<B>,
                            send: &mut Send<B>,
                            task: &mut Option<Task>)
        -> Result<(), ConnectionError>
    {
        if capacity > stream.in_flight_recv_data {
            // TODO: Handle error
            unimplemented!();
        }

        // Decrement in-flight data
        stream.in_flight_recv_data -= capacity;

        // Assign capacity to connection & stream
        self.flow.assign_capacity(capacity);
        stream.recv_flow.assign_capacity(capacity);

        // Queue the stream for sending the WINDOW_UPDATE frame.
        self.pending_window_updates.push(stream);

        if let Some(task) = task.take() {
            task.notify();
        }

        Ok(())
    }

    pub fn recv_data(&mut self,
                     frame: frame::Data,
                     stream: &mut store::Ptr<B>)
        -> Result<(), ConnectionError>
    {
        let sz = frame.payload().len();

        if sz > MAX_WINDOW_SIZE as usize {
            unimplemented!();
        }

        let sz = sz as WindowSize;

        if !stream.state.is_recv_streaming() {
            // Receiving a DATA frame when not expecting one is a protocol
            // error.
            return Err(ProtocolError.into());
<<<<<<< HEAD
        }

        trace!("recv_data; size={}; connection={}; stream={}",
               sz, self.flow.window_size(), stream.recv_flow.window_size());

        // Ensure that there is enough capacity on the connection before acting
        // on the stream.
        if self.flow.window_size() < sz || stream.recv_flow.window_size() < sz {
            return Err(FlowControlError.into());
        }

=======
        }

        trace!("recv_data; size={}; connection={}; stream={}",
               sz, self.flow.window_size(), stream.recv_flow.window_size());

        // Ensure that there is enough capacity on the connection before acting
        // on the stream.
        if self.flow.window_size() < sz || stream.recv_flow.window_size() < sz {
            return Err(FlowControlError.into());
        }

>>>>>>> e8f75745
        // Update connection level flow control
        self.flow.send_data(sz);

        // Update stream level flow control
        stream.recv_flow.send_data(sz);

        // Track the data as in-flight
        stream.in_flight_recv_data += sz;

        if frame.is_end_stream() {
            try!(stream.state.recv_close());
        }

        // Push the frame onto the recv buffer
        stream.pending_recv.push_back(&mut self.buffer, frame.into());
        stream.notify_recv();

        Ok(())
    }

    pub fn recv_push_promise<P: Peer>(&mut self,
                                      frame: frame::PushPromise,
                                      stream: store::Key,
                                      store: &mut Store<B>)
        -> Result<(), ConnectionError>
    {
        // First, make sure that the values are legit
        self.ensure_can_reserve::<P>(frame.promised_id())?;

        // Make sure that the stream state is valid
        store[stream].state.ensure_recv_open()?;

        // TODO: Streams in the reserved states do not count towards the concurrency
        // limit. However, it seems like there should be a cap otherwise this
        // could grow in memory indefinitely.

        /*
        if !self.inc_num_streams() {
            self.refused = Some(frame.promised_id());
            return Ok(());
        }
        */

        // TODO: All earlier stream IDs should be implicitly closed.

        // Now, create a new entry for the stream
        let mut new_stream = Stream::new(frame.promised_id());
        new_stream.state.reserve_remote();

        let mut ppp = store[stream].pending_push_promises.take();

        {
            // Store the stream
            let mut new_stream = store
                .insert(frame.promised_id(), new_stream);

            ppp.push(&mut new_stream);
        }

        let stream = &mut store[stream];

        stream.pending_push_promises = ppp;
        stream.notify_recv();

        Ok(())
    }

    pub fn ensure_not_idle(&self, id: StreamId) -> Result<(), ConnectionError> {
        if id >= self.next_stream_id {
            return Err(ProtocolError.into());
        }

        Ok(())
    }

    pub fn recv_reset(&mut self, frame: frame::Reset, stream: &mut Stream<B>)
        -> Result<(), ConnectionError>
    {
        let err = ConnectionError::Proto(frame.reason());

        // Notify the stream
        stream.state.recv_err(&err);
        stream.notify_recv();
        Ok(())
    }

    /// Handle a received error
    pub fn recv_err(&mut self, err: &ConnectionError, stream: &mut Stream<B>) {
        // Receive an error
        stream.state.recv_err(err);

        // If a receiver is waiting, notify it
        stream.notify_recv();
    }

    /// Returns true if the current stream concurrency can be incremetned
    fn can_inc_num_streams(&self) -> bool {
        if let Some(max) = self.max_streams {
            max > self.num_streams
        } else {
            true
        }
    }

    /// Increments the number of concurrenty streams. Panics on failure as this
    /// should have been validated before hand.
    fn inc_num_streams(&mut self) {
        if !self.can_inc_num_streams() {
            panic!();
        }

        // Increment the number of remote initiated streams
        self.num_streams += 1;
    }

    pub fn dec_num_streams(&mut self) {
        self.num_streams -= 1;
    }

    /// Returns true if the remote peer can initiate a stream with the given ID.
    fn ensure_can_open<P: Peer>(&self, id: StreamId)
        -> Result<(), ConnectionError>
    {
        if !P::is_server() {
            // Remote is a server and cannot open streams. PushPromise is
            // registered by reserving, so does not go through this path.
            return Err(ProtocolError.into());
        }

        // Ensure that the ID is a valid server initiated ID
        if !id.is_client_initiated() {
            return Err(ProtocolError.into());
        }

        Ok(())
    }

    /// Returns true if the remote peer can reserve a stream with the given ID.
    fn ensure_can_reserve<P: Peer>(&self, promised_id: StreamId)
        -> Result<(), ConnectionError>
    {
        // TODO: Are there other rules?
        if P::is_server() {
            // The remote is a client and cannot reserve
            return Err(ProtocolError.into());
        }

        if !promised_id.is_server_initiated() {
            return Err(ProtocolError.into());
        }

        Ok(())
    }

    /// Send any pending refusals.
    pub fn send_pending_refusal<T>(&mut self, dst: &mut Codec<T, Prioritized<B>>)
        -> Poll<(), ConnectionError>
        where T: AsyncWrite,
    {
        if let Some(stream_id) = self.refused.take() {
            let frame = frame::Reset::new(stream_id, RefusedStream);

            match dst.start_send(frame.into())? {
                AsyncSink::Ready => {
                    self.reset(stream_id, RefusedStream);
                    return Ok(Async::Ready(()));
                }
                AsyncSink::NotReady(_) => {
                    self.refused = Some(stream_id);
                    return Ok(Async::NotReady);
                }
            }
        }

        Ok(Async::Ready(()))
    }

    pub fn poll_complete<T>(&mut self,
                            store: &mut Store<B>,
                            dst: &mut Codec<T, Prioritized<B>>)
        -> Poll<(), ConnectionError>
        where T: AsyncWrite,
    {
        // Send any pending connection level window updates
        try_ready!(self.send_connection_window_update(dst));

        // Send any pending stream level window updates
        try_ready!(self.send_stream_window_updates(store, dst));

        Ok(().into())
    }

    /// Send connection level window update
    fn send_connection_window_update<T>(&mut self, dst: &mut Codec<T, Prioritized<B>>)
        -> Poll<(), ConnectionError>
        where T: AsyncWrite,
    {
        let incr = self.flow.unclaimed_capacity();

        if incr > 0 {
            let frame = frame::WindowUpdate::new(StreamId::zero(), incr);

            if dst.start_send(frame.into())?.is_ready() {
                self.flow.inc_window(incr);
            } else {
                return Ok(Async::NotReady);
            }
        }

        Ok(().into())
    }


    /// Send stream level window update
    pub fn send_stream_window_updates<T>(&mut self,
                                         store: &mut Store<B>,
                                         dst: &mut Codec<T, Prioritized<B>>)
        -> Poll<(), ConnectionError>
        where T: AsyncWrite,
    {
        loop {
            // Ensure the codec has capacity
            try_ready!(dst.poll_ready());

            // Get the next stream
            let stream = match self.pending_window_updates.pop(store) {
                Some(stream) => stream,
                None => return Ok(().into()),
            };

            if !stream.state.is_recv_streaming() {
                // No need to send window updates on the stream if the stream is
                // no longer receiving data.
                continue;
            }

            // TODO: de-dup
            let incr = stream.recv_flow.unclaimed_capacity();

            if incr > 0 {
                let frame = frame::WindowUpdate::new(stream.id, incr);
                let res = dst.start_send(frame.into())?;

                assert!(res.is_ready());
            }
        }
    }

    pub fn next_incoming(&mut self, store: &mut Store<B>) -> Option<store::Key> {
        self.pending_accept.pop(store)
            .map(|ptr| ptr.key())
    }

    pub fn poll_data(&mut self, stream: &mut Stream<B>)
        -> Poll<Option<Bytes>, ConnectionError>
    {
        match stream.pending_recv.pop_front(&mut self.buffer) {
            Some(frame) => {
                match frame {
                    Frame::Data(frame) => {
                        Ok(Some(frame.into_payload()).into())
                    }
                    frame => {
                        // Frame is trailer
                        stream.pending_recv.push_front(&mut self.buffer, frame);

                        // No more data frames
                        Ok(None.into())
                    }
                }
            }
            None => {
                if stream.state.is_recv_closed() {
                    // No more data frames will be received
                    Ok(None.into())
                } else {
                    // Request to get notified once more data frames arrive
                    stream.recv_task = Some(task::current());
                    Ok(Async::NotReady)
                }
            }
        }
    }

    fn reset(&mut self, _stream_id: StreamId, _reason: Reason) {
        unimplemented!();
    }
}<|MERGE_RESOLUTION|>--- conflicted
+++ resolved
@@ -68,10 +68,7 @@
             flow: flow,
             next_stream_id: next_stream_id.into(),
             pending_window_updates: store::Queue::new(),
-<<<<<<< HEAD
-=======
             last_processed_id: StreamId::zero(),
->>>>>>> e8f75745
             pending_accept: store::Queue::new(),
             buffer: Buffer::new(),
             refused: None,
@@ -245,7 +242,6 @@
             // Receiving a DATA frame when not expecting one is a protocol
             // error.
             return Err(ProtocolError.into());
-<<<<<<< HEAD
         }
 
         trace!("recv_data; size={}; connection={}; stream={}",
@@ -257,19 +253,6 @@
             return Err(FlowControlError.into());
         }
 
-=======
-        }
-
-        trace!("recv_data; size={}; connection={}; stream={}",
-               sz, self.flow.window_size(), stream.recv_flow.window_size());
-
-        // Ensure that there is enough capacity on the connection before acting
-        // on the stream.
-        if self.flow.window_size() < sz || stream.recv_flow.window_size() < sz {
-            return Err(FlowControlError.into());
-        }
-
->>>>>>> e8f75745
         // Update connection level flow control
         self.flow.send_data(sz);
 
