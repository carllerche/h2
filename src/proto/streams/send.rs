--- conflicted
+++ resolved
@@ -59,9 +59,7 @@
         Ok(stream_id)
     }
 
-    fn check_headers(
-        fields: &http::HeaderMap
-    ) -> Result<(), UserError> {
+    fn check_headers(fields: &http::HeaderMap) -> Result<(), UserError> {
         // 8.1.2.2. Connection-Specific Header Fields
         if fields.contains_key(http::header::CONNECTION)
             || fields.contains_key(http::header::TRANSFER_ENCODING)
@@ -69,11 +67,11 @@
             || fields.contains_key("keep-alive")
             || fields.contains_key("proxy-connection")
         {
-            debug!("illegal connection-specific headers found");
+            log::debug!("illegal connection-specific headers found");
             return Err(UserError::MalformedHeaders);
         } else if let Some(te) = fields.get(http::header::TE) {
             if te != "trailers" {
-                debug!("illegal connection-specific headers found");
+                log::debug!("illegal connection-specific headers found");
                 return Err(UserError::MalformedHeaders);
             }
         }
@@ -85,9 +83,9 @@
         frame: frame::PushPromise,
         buffer: &mut Buffer<Frame<B>>,
         stream: &mut store::Ptr,
-        task: &mut Option<Task>,
+        task: &mut Option<Waker>,
     ) -> Result<(), UserError> {
-        trace!(
+        log::trace!(
             "send_push_promise; frame={:?}; init_window={:?}",
             frame,
             self.init_window_sz
@@ -96,7 +94,8 @@
         Self::check_headers(frame.fields())?;
 
         // Queue the frame for sending
-        self.prioritize.queue_frame(frame.into(), buffer, stream, task);
+        self.prioritize
+            .queue_frame(frame.into(), buffer, stream, task);
 
         Ok(())
     }
@@ -115,25 +114,7 @@
             self.init_window_sz
         );
 
-<<<<<<< HEAD
         Self::check_headers(frame.fields())?;
-=======
-        // 8.1.2.2. Connection-Specific Header Fields
-        if frame.fields().contains_key(http::header::CONNECTION)
-            || frame.fields().contains_key(http::header::TRANSFER_ENCODING)
-            || frame.fields().contains_key(http::header::UPGRADE)
-            || frame.fields().contains_key("keep-alive")
-            || frame.fields().contains_key("proxy-connection")
-        {
-            log::debug!("illegal connection-specific headers found");
-            return Err(UserError::MalformedHeaders);
-        } else if let Some(te) = frame.fields().get(http::header::TE) {
-            if te != "trailers" {
-                log::debug!("illegal connection-specific headers found");
-                return Err(UserError::MalformedHeaders);
-            }
-        }
->>>>>>> be079f7e
 
         if frame.has_too_big_field() {
             return Err(UserError::HeaderTooBig);
