--- conflicted
+++ resolved
@@ -216,7 +216,13 @@
     pending: Option<proto::StreamKey>,
 }
 
-<<<<<<< HEAD
+/// Returns a `SendRequest` instance once it is ready to send at least one
+/// request.
+#[derive(Debug)]
+pub struct ReadySendRequest<B: IntoBuf> {
+    inner: Option<SendRequest<B>>,
+}
+
 /// Manages all state associated with an HTTP/2.0 client connection.
 ///
 /// A `Connection` is backed by an I/O resource (usually a TCP socket) and
@@ -239,16 +245,6 @@
 /// [`poll`]: #method.poll
 ///
 /// # Examples
-=======
-/// Returns a `SendRequest` instance once it is ready to send at least one
-/// request.
-#[derive(Debug)]
-pub struct ReadySendRequest<B: IntoBuf> {
-    inner: Option<SendRequest<B>>,
-}
-
-/// A future to drive the H2 protocol on a connection.
->>>>>>> 1db3f34d
 ///
 /// ```
 /// # extern crate bytes;
@@ -375,7 +371,12 @@
         Ok(().into())
     }
 
-<<<<<<< HEAD
+    /// Consumes `self`, returning a future that returns `self` back once it is
+    /// ready to send a request.
+    pub fn ready(self) -> ReadySendRequest<B> {
+        ReadySendRequest { inner: Some(self) }
+    }
+
     /// Send a HTTP/2.0 request to the server.
     ///
     /// `send_request` initializes a new HTTP/2.0 stream on the associated
@@ -414,15 +415,6 @@
     /// [`SendStream`]: ../struct.SendStream.html
     /// [`SendStream::send_data`]: ../struct.SendStream.html#method.send_data
     /// [`SendStream::send_trailers`]: ../struct.SendStream.html#method.send_trailers
-=======
-    /// Consumes `self`, returning a future that returns `self` back once it is
-    /// ready to send a request.
-    pub fn ready(self) -> ReadySendRequest<B> {
-        ReadySendRequest { inner: Some(self) }
-    }
-
-    /// Send a request on a new HTTP 2.0 stream
->>>>>>> 1db3f34d
     pub fn send_request(
         &mut self,
         request: Request<()>,
