--- conflicted
+++ resolved
@@ -222,7 +222,13 @@
                         // If *only* the CONTINUATION frame header was
                         // written, and *no* header fields, we're stuck
                         // in a loop...
-                        panic!("CONTINUATION frame write loop; header value too big to encode");
+                        tracing::warn!(
+                            "CONTINUATION frame write loop; header value too big to encode"
+                        );
+                        return Poll::Ready(Err(std::io::Error::new(
+                            std::io::ErrorKind::InvalidInput,
+                            UserError::HeaderTooBig,
+                        )));
                     }
 
                     self.next = Some(Next::Continuation(continuation));
@@ -314,102 +320,6 @@
         Ok(())
     }
 
-<<<<<<< HEAD
-    /// Flush buffered data to the wire
-    pub fn flush(&mut self, cx: &mut Context) -> Poll<io::Result<()>> {
-        const MAX_IOVS: usize = 64;
-
-        let span = tracing::trace_span!("FramedWrite::flush");
-        let _e = span.enter();
-
-        loop {
-            while !self.is_empty() {
-                match self.next {
-                    Some(Next::Data(ref mut frame)) => {
-                        tracing::trace!(queued_data_frame = true);
-                        let mut buf = (&mut self.buf).chain(frame.payload_mut());
-                        // TODO(eliza): when tokio-util 0.5.1 is released, this
-                        // could just use `poll_write_buf`...
-                        let n = if self.is_write_vectored {
-                            let mut bufs = [IoSlice::new(&[]); MAX_IOVS];
-                            let cnt = buf.chunks_vectored(&mut bufs);
-                            ready!(Pin::new(&mut self.inner).poll_write_vectored(cx, &bufs[..cnt]))?
-                        } else {
-                            ready!(Pin::new(&mut self.inner).poll_write(cx, buf.chunk()))?
-                        };
-                        buf.advance(n);
-                    }
-                    _ => {
-                        tracing::trace!(queued_data_frame = false);
-                        let n = if self.is_write_vectored {
-                            let mut iovs = [IoSlice::new(&[]); MAX_IOVS];
-                            let cnt = self.buf.chunks_vectored(&mut iovs);
-                            ready!(
-                                Pin::new(&mut self.inner).poll_write_vectored(cx, &mut iovs[..cnt])
-                            )?
-                        } else {
-                            ready!(Pin::new(&mut self.inner).poll_write(cx, &mut self.buf.chunk()))?
-                        };
-                        self.buf.advance(n);
-                    }
-                }
-            }
-
-            // Clear internal buffer
-            self.buf.set_position(0);
-            self.buf.get_mut().clear();
-
-            // The data frame has been written, so unset it
-            match self.next.take() {
-                Some(Next::Data(frame)) => {
-                    self.last_data_frame = Some(frame);
-                    debug_assert!(self.is_empty());
-                    break;
-                }
-                Some(Next::Continuation(frame)) => {
-                    // Buffer the continuation frame, then try to write again
-                    let mut buf = limited_write_buf!(self);
-                    if let Some(continuation) = frame.encode(&mut self.hpack, &mut buf) {
-                        // We previously had a CONTINUATION, and after encoding
-                        // it, we got *another* one? Let's just double check
-                        // that at least some progress is being made...
-                        if self.buf.get_ref().len() == frame::HEADER_LEN {
-                            // If *only* the CONTINUATION frame header was
-                            // written, and *no* header fields, we're stuck
-                            // in a loop...
-                            tracing::warn!(
-                                "CONTINUATION frame write loop; header value too big to encode"
-                            );
-                            return Poll::Ready(Err(std::io::Error::new(
-                                std::io::ErrorKind::InvalidInput,
-                                UserError::HeaderTooBig,
-                            )));
-                        }
-
-                        self.next = Some(Next::Continuation(continuation));
-                    }
-                }
-                None => {
-                    break;
-                }
-            }
-        }
-
-        tracing::trace!("flushing buffer");
-        // Flush the upstream
-        ready!(Pin::new(&mut self.inner).poll_flush(cx))?;
-
-        Poll::Ready(Ok(()))
-    }
-
-    /// Close the codec
-    pub fn shutdown(&mut self, cx: &mut Context) -> Poll<io::Result<()>> {
-        ready!(self.flush(cx))?;
-        Pin::new(&mut self.inner).poll_shutdown(cx)
-    }
-
-=======
->>>>>>> bcaaaf6d
     fn has_capacity(&self) -> bool {
         self.next.is_none() && self.buf.get_ref().remaining_mut() >= MIN_BUFFER_CAPACITY
     }
