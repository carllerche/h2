use codec::{Codec, RecvError};
use frame::{self, Reason, Settings, StreamId};
<<<<<<< HEAD
use proto::{self, Connection};
=======
use proto::{self, Connection, WindowSize, Prioritized};
>>>>>>> 1e126aa7

use bytes::{Buf, Bytes, IntoBuf};
use futures::{self, Async, Future, Poll};
use http::{Request, Response};
use tokio_io::{AsyncRead, AsyncWrite};
use std::{convert, fmt, mem};

pub use share::*;

/// In progress H2 connection binding
pub struct Handshake<T: AsyncRead + AsyncWrite, B: IntoBuf = Bytes> {
    /// SETTINGS frame that will be sent once the connection is established.
    settings: Settings,
    /// The current state of the handshake.
    state: Handshaking<T, B>
}

/// Marker type indicating a client peer
pub struct Server<T, B: IntoBuf> {
    connection: Connection<T, Peer, B>,
}

/// Build a Server
#[derive(Clone, Debug, Default)]
pub struct Builder {
    settings: Settings,
}

/// Respond to a request
///
///
/// Instances of `Respond` are used to send a respond or reserve push promises.
#[derive(Debug)]
pub struct Respond<B: IntoBuf> {
    inner: proto::StreamRef<B::Buf>,
}

/// Stages of an in-progress handshake.
enum Handshaking<T, B: IntoBuf> {
    /// State 1. Server is flushing pending SETTINGS frame.
    Flushing(Flush<T, Prioritized<B::Buf>>),
    /// State 2. Server is waiting for the client preface.
    ReadingPreface(ReadPreface<T, Prioritized<B::Buf>>),
    /// Dummy state for `mem::replace`.
    Empty,
}

/// Flush a Sink
struct Flush<T, B> {
    codec: Option<Codec<T, B>>,
}

/// Read the client connection preface
struct ReadPreface<T, B> {
    codec: Option<Codec<T, B>>,
    pos: usize,
}

#[derive(Debug)]
pub(crate) struct Peer;

const PREFACE: [u8; 24] = *b"PRI * HTTP/2.0\r\n\r\nSM\r\n\r\n";

// ===== impl Server =====

impl<T> Server<T, Bytes>
where
    T: AsyncRead + AsyncWrite + 'static,
{
    /// Bind an H2 server connection.
    ///
    /// Returns a future which resolves to the connection value once the H2
    /// handshake has been completed.
    pub fn handshake(io: T) -> Handshake<T, Bytes> {
        Server::builder().handshake(io)
    }
}

impl Server<(), Bytes> {
    /// Create a Server Builder
    pub fn builder() -> Builder {
        Builder::default()
    }
}

impl<T, B> Server<T, B>
where
    T: AsyncRead + AsyncWrite + 'static,
    B: IntoBuf + 'static,
    B::Buf: 'static,
{
    fn handshake2(io: T, settings: Settings) -> Handshake<T, B> {
        // Create the codec.
        let mut codec = Codec::new(io);

        if let Some(max) = settings.max_frame_size() {
            codec.set_max_recv_frame_size(max as usize);
        }

        // Send initial settings frame.
        codec
            .buffer(settings.clone().into())
            .expect("invalid SETTINGS frame");

        // Create the handshake future.
        let state = Handshaking::from(codec);

        Handshake { settings, state }
    }

    /// Sets the target window size for the whole connection.
    ///
    /// Default in HTTP2 is 65_535.
    pub fn set_target_window_size(&mut self, size: u32) {
        assert!(size <= proto::MAX_WINDOW_SIZE);
        self.connection.set_target_window_size(size);
    }

    /// Returns `Ready` when the underlying connection has closed.
    pub fn poll_close(&mut self) -> Poll<(), ::Error> {
        self.connection.poll().map_err(Into::into)
}
}

impl<T, B> futures::Stream for Server<T, B>
where
    T: AsyncRead + AsyncWrite + 'static,
    B: IntoBuf + 'static,
    B::Buf: 'static,
{
    type Item = (Request<Body>, Respond<B>);
    type Error = ::Error;

    fn poll(&mut self) -> Poll<Option<Self::Item>, ::Error> {
        // Always try to advance the internal state. Getting NotReady also is
        // needed to allow this function to return NotReady.
        match self.poll_close()? {
            Async::Ready(_) => {
                // If the socket is closed, don't return anything
                // TODO: drop any pending streams
                return Ok(None.into());
            },
            _ => {},
        }

        if let Some(inner) = self.connection.next_incoming() {
            trace!("received incoming");
            let (head, _) = inner.take_request().into_parts();
            let body = Body::new(ReleaseCapacity::new(inner.clone_to_opaque()));

            let request = Request::from_parts(head, body);
            let respond = Respond { inner };

            return Ok(Some((request, respond)).into());
        }

        Ok(Async::NotReady)
    }
}

impl<T, B> fmt::Debug for Server<T, B>
where
    T: fmt::Debug,
    B: fmt::Debug + IntoBuf,
    B::Buf: fmt::Debug,
{
    fn fmt(&self, fmt: &mut fmt::Formatter) -> fmt::Result {
        fmt.debug_struct("Server")
            .field("connection", &self.connection)
            .finish()
    }
}

// ===== impl Builder =====

impl Builder {
    /// Set the initial window size of the remote peer.
    pub fn initial_window_size(&mut self, size: u32) -> &mut Self {
        self.settings.set_initial_window_size(Some(size));
        self
    }

    /// Set the max frame size of received frames.
    pub fn max_frame_size(&mut self, max: u32) -> &mut Self {
        self.settings.set_max_frame_size(Some(max));
        self
    }

    /// Set the maximum number of concurrent streams.
    ///
    /// Servers can only limit the maximum number of streams that that the
    /// client can initiate. See [Section 5.1.2] in the HTTP/2 spec for more
    /// details.
    ///
    /// [Section 5.1.2]: https://http2.github.io/http2-spec/#rfc.section.5.1.2
    pub fn max_concurrent_streams(&mut self, max: u32) -> &mut Self {
        self.settings.set_max_concurrent_streams(Some(max));
        self
    }

    /// Bind an H2 server connection.
    ///
    /// Returns a future which resolves to the connection value once the H2
    /// handshake has been completed.
    pub fn handshake<T, B>(&self, io: T) -> Handshake<T, B>
    where
        T: AsyncRead + AsyncWrite + 'static,
        B: IntoBuf + 'static,
    {
        Server::handshake2(io, self.settings.clone())
    }
}

// ===== impl Respond =====

impl<B: IntoBuf> Respond<B> {
    /// Send a response
    pub fn send_response(
        &mut self,
        response: Response<()>,
        end_of_stream: bool,
    ) -> Result<Stream<B>, ::Error> {
        self.inner
            .send_response(response, end_of_stream)
            .map(|_| Stream::new(self.inner.clone()))
            .map_err(Into::into)
    }

    // TODO: Support reserving push promises.
}

// ===== impl Flush =====

impl<T, B: Buf> Flush<T, B> {
    fn new(codec: Codec<T, B>) -> Self {
        Flush {
            codec: Some(codec),
        }
    }
}

impl<T, B> Future for Flush<T, B>
where
    T: AsyncWrite,
    B: Buf,
{
    type Item = Codec<T, B>;
    type Error = ::Error;

    fn poll(&mut self) -> Poll<Self::Item, Self::Error> {
        // Flush the codec
        try_ready!(self.codec.as_mut().unwrap().flush());

        // Return the codec
        Ok(Async::Ready(self.codec.take().unwrap()))
    }
}

impl<T, B: Buf> ReadPreface<T, B> {
    fn new(codec: Codec<T, B>) -> Self {
        ReadPreface {
            codec: Some(codec),
            pos: 0,
        }
    }

    fn inner_mut(&mut self) -> &mut T {
        self.codec.as_mut().unwrap().get_mut()
    }
}

impl<T, B> Future for ReadPreface<T, B>
where
    T: AsyncRead,
    B: Buf,
{
    type Item = Codec<T, B>;
    type Error = ::Error;

    fn poll(&mut self) -> Poll<Self::Item, Self::Error> {
        let mut buf = [0; 24];
        let mut rem = PREFACE.len() - self.pos;

        while rem > 0 {
            let n = try_nb!(self.inner_mut().read(&mut buf[..rem]));

            if PREFACE[self.pos..self.pos + n] != buf[..n] {
                // TODO: Should this just write the GO_AWAY frame directly?
                return Err(Reason::PROTOCOL_ERROR.into());
            }

            self.pos += n;
            rem -= n; // TODO test
        }

        Ok(Async::Ready(self.codec.take().unwrap()))
    }
}

// ===== impl Handshake =====

impl<T, B: IntoBuf> Future for Handshake<T, B>
    where T: AsyncRead + AsyncWrite,
          B: IntoBuf,
{
    type Item = Server<T, B>;
    type Error = ::Error;

    fn poll(&mut self) -> Poll<Self::Item, Self::Error> {
        trace!("Handshake::poll(); state={:?};", self.state);
        use server::Handshaking::*;

        self.state = if let Flushing(ref mut flush) = self.state {
            // We're currently flushing a pending SETTINGS frame. Poll the
            // flush future, and, if it's completed, advance our state to wait
            // for the client preface.
            let codec = match flush.poll()? {
                Async::NotReady => {
                    trace!("Handshake::poll(); flush.poll()=NotReady");
                    return Ok(Async::NotReady);
                },
                Async::Ready(flushed) => {
                    trace!("Handshake::poll(); flush.poll()=Ready");
                    flushed
                }
            };
            Handshaking::from(ReadPreface::new(codec))
        } else {
            // Otherwise, we haven't actually advanced the state, but we have
            // to replace it with itself, because we have to return a value.
            // (note that the assignment to `self.state` has to be outside of
            // the `if let` block above in order to placate the borrow checker).
            mem::replace(&mut self.state, Handshaking::Empty)
        };
        let poll = if let ReadingPreface(ref mut read) = self.state {
            // We're now waiting for the client preface. Poll the `ReadPreface`
            // future. If it has completed, we will create a `Server` handle
            // for the connection.
            read.poll()
            // Actually creating the `Connection` has to occur outside of this
            // `if let` block, because we've borrowed `self` mutably in order
            // to poll the state and won't be able to borrow the SETTINGS frame
            // as well until we release the borrow for `poll()`.
        } else {
            unreachable!("Handshake::poll() state was not advanced completely!")
        };
        let server = poll?.map(|codec| {
            let connection =
                Connection::new(codec, &self.settings, 2.into());
            trace!("Handshake::poll(); connection established!");
            Server { connection }
        });
        Ok(server)
    }
}

impl<T, B> fmt::Debug for Handshake<T, B>
    where T: AsyncRead + AsyncWrite + fmt::Debug,
          B: fmt::Debug + IntoBuf,
{
    fn fmt(&self, fmt: &mut fmt::Formatter) -> fmt::Result {
        write!(fmt, "server::Handshake")
    }
}

impl proto::Peer for Peer {
    type Send = Response<()>;
    type Poll = Request<()>;

    fn is_server() -> bool {
        true
    }

    fn dyn() -> proto::DynPeer {
        proto::DynPeer::Server
    }

    fn convert_send_message(
        id: StreamId,
        response: Self::Send,
        end_of_stream: bool,
    ) -> frame::Headers {
        use http::response::Parts;

        // Extract the components of the HTTP request
        let (
            Parts {
                status,
                headers,
                ..
            },
            _,
        ) = response.into_parts();

        // Build the set pseudo header set. All requests will include `method`
        // and `path`.
        let pseudo = frame::Pseudo::response(status);

        // Create the HEADERS frame
        let mut frame = frame::Headers::new(id, pseudo, headers);

        if end_of_stream {
            frame.set_end_stream()
        }

        frame
    }

    fn convert_poll_message(headers: frame::Headers) -> Result<Self::Poll, RecvError> {
        use http::{uri, Version};

        let mut b = Request::builder();

        let stream_id = headers.stream_id();
        let (pseudo, fields) = headers.into_parts();

        macro_rules! malformed {
            () => {
                return Err(RecvError::Stream {
                    id: stream_id,
                    reason: Reason::PROTOCOL_ERROR,
                });
            }
        };

        b.version(Version::HTTP_2);

        if let Some(method) = pseudo.method {
            b.method(method);
        } else {
            malformed!();
        }

        // Specifying :status for a request is a protocol error
        if pseudo.status.is_some() {
            return Err(RecvError::Connection(Reason::PROTOCOL_ERROR));
        }

        // Convert the URI
        let mut parts = uri::Parts::default();

        if let Some(scheme) = pseudo.scheme {
            parts.scheme = Some(uri::Scheme::from_shared(scheme.into_inner())
                .or_else(|_| malformed!())?);
        } else {
            malformed!();
        }

        if let Some(authority) = pseudo.authority {
            parts.authority = Some(uri::Authority::from_shared(authority.into_inner())
                .or_else(|_| malformed!())?);
        }

        if let Some(path) = pseudo.path {
            // This cannot be empty
            if path.is_empty() {
                malformed!();
            }

            parts.path_and_query = Some(uri::PathAndQuery::from_shared(path.into_inner())
                .or_else(|_| malformed!())?);
        }

        b.uri(parts);

        let mut request = match b.body(()) {
            Ok(request) => request,
            Err(_) => {
                // TODO: Should there be more specialized handling for different
                // kinds of errors
                return Err(RecvError::Stream {
                    id: stream_id,
                    reason: Reason::PROTOCOL_ERROR,
                });
            },
        };

        *request.headers_mut() = fields;

        Ok(request)
    }
}



// ===== impl Handshaking =====
impl<T, B> fmt::Debug for Handshaking<T, B>
where
    B: IntoBuf
{
    #[inline] fn fmt(&self, f: &mut fmt::Formatter) -> Result<(), fmt::Error> {
        match *self {
            Handshaking::Flushing(_) =>
                write!(f, "Handshaking::Flushing(_)"),
            Handshaking::ReadingPreface(_) =>
                write!(f, "Handshaking::ReadingPreface(_)"),
            Handshaking::Empty =>
                write!(f, "Handshaking::Empty"),
        }

    }
}

impl<T, B> convert::From<Flush<T, Prioritized<B::Buf>>> for Handshaking<T, B>
where
    T: AsyncRead + AsyncWrite,
    B: IntoBuf,
{
    #[inline] fn from(flush: Flush<T, Prioritized<B::Buf>>) -> Self {
        Handshaking::Flushing(flush)
    }
}

impl<T, B> convert::From<ReadPreface<T, Prioritized<B::Buf>>> for
    Handshaking<T, B>
where
    T: AsyncRead + AsyncWrite,
    B: IntoBuf,
{
    #[inline] fn from(read: ReadPreface<T, Prioritized<B::Buf>>) -> Self {
        Handshaking::ReadingPreface(read)
    }
}

impl<T, B> convert::From<Codec<T, Prioritized<B::Buf>>> for Handshaking<T, B>
where
    T: AsyncRead + AsyncWrite,
    B: IntoBuf,
{
    #[inline] fn from(codec: Codec<T, Prioritized<B::Buf>>) -> Self {
        Handshaking::from(Flush::new(codec))
    }
}<|MERGE_RESOLUTION|>--- conflicted
+++ resolved
@@ -1,10 +1,6 @@
 use codec::{Codec, RecvError};
 use frame::{self, Reason, Settings, StreamId};
-<<<<<<< HEAD
-use proto::{self, Connection};
-=======
-use proto::{self, Connection, WindowSize, Prioritized};
->>>>>>> 1e126aa7
+use proto::{self, Connection, Prioritized};
 
 use bytes::{Buf, Bytes, IntoBuf};
 use futures::{self, Async, Future, Poll};
