--- conflicted
+++ resolved
@@ -115,17 +115,10 @@
 //! [`SendStream`]: ../struct.SendStream.html
 //! [`TcpListener`]: https://docs.rs/tokio-core/0.1/tokio_core/net/struct.TcpListener.html
 
-<<<<<<< HEAD
-use {SendStream, RecvStream, ReleaseCapacity};
-use codec::{Codec, RecvError, UserError};
-use frame::{self, Pseudo, Reason, Settings, StreamId};
-use proto::{self, Config, Prioritized};
-=======
-use crate::codec::{Codec, RecvError};
+use crate::codec::{Codec, RecvError, UserError};
 use crate::frame::{self, Pseudo, Reason, Settings, StreamId};
 use crate::proto::{self, Config, Prioritized};
 use crate::{PingPong, RecvStream, ReleaseCapacity, SendStream};
->>>>>>> be079f7e
 
 use bytes::{Buf, Bytes, IntoBuf};
 use http::{HeaderMap, Request, Response};
@@ -256,12 +249,7 @@
 /// explicitly reset the stream with a custom reason.
 ///
 /// It will also be used to initiate push promises linked with the associated
-<<<<<<< HEAD
 /// stream.
-=======
-/// stream. This is [not yet
-/// implemented](https://github.com/hyperium/h2/issues/185).
->>>>>>> be079f7e
 ///
 /// If the `SendResponse` instance is dropped without sending a response, then
 /// the HTTP/2.0 stream will be reset.
@@ -293,7 +281,9 @@
 }
 
 impl<B: IntoBuf + fmt::Debug> fmt::Debug for SendPushedResponse<B>
-where <B as bytes::IntoBuf>::Buf: std::fmt::Debug {
+where
+    <B as bytes::IntoBuf>::Buf: std::fmt::Debug,
+{
     fn fmt(&self, f: &mut fmt::Formatter) -> fmt::Result {
         write!(f, "SendPushedResponse {{ {:?} }}", self.inner)
     }
@@ -960,7 +950,6 @@
             .map_err(Into::into)
     }
 
-
     /// Push a request and response to the client
     ///
     /// On success, a [`SendResponse`] instance is returned.
@@ -969,10 +958,12 @@
     pub fn push_request(
         &mut self,
         request: Request<()>,
-    ) -> Result<SendPushedResponse<B>, ::Error> {
+    ) -> Result<SendPushedResponse<B>, crate::Error> {
         self.inner
             .send_push_promise(request)
-            .map(|inner| SendPushedResponse{inner: SendResponse{inner}})
+            .map(|inner| SendPushedResponse {
+                inner: SendResponse { inner },
+            })
             .map_err(Into::into)
     }
 
@@ -1044,10 +1035,9 @@
         &mut self,
         response: Response<()>,
         end_of_stream: bool,
-    ) -> Result<SendStream<B>, ::Error> {
+    ) -> Result<SendStream<B>, crate::Error> {
         self.inner.send_response(response, end_of_stream)
     }
-
 
     /// Send a stream reset to the peer.
     ///
@@ -1080,8 +1070,8 @@
     ///
     /// Calling this method after having called `send_response` will return
     /// a user error.
-    pub fn poll_reset(&mut self) -> Poll<Reason, ::Error> {
-        self.inner.poll_reset()
+    pub fn poll_reset(&mut self, cx: &mut Context) -> Poll<Result<Reason, crate::Error>> {
+        self.inner.poll_reset(cx)
     }
 
     /// Returns the stream ID of the response stream.
@@ -1089,11 +1079,10 @@
     /// # Panics
     ///
     /// If the lock on the strean store has been poisoned.
-    pub fn stream_id(&self) -> ::StreamId {
+    pub fn stream_id(&self) -> crate::StreamId {
         self.inner.stream_id()
     }
 }
-
 
 // ===== impl Flush =====
 
@@ -1285,7 +1274,7 @@
     ) -> Result<frame::PushPromise, UserError> {
         use http::request::Parts;
 
-        if !frame::PushPromise::validate_request(&request) {
+        if let Err(_) = frame::PushPromise::validate_request(&request) {
             return Err(UserError::MalformedHeaders);
         }
 
@@ -1306,7 +1295,7 @@
             stream_id,
             promised_id,
             pseudo,
-            headers
+            headers,
         ))
     }
 }
