<<<<<<< HEAD
use {frame, ConnectionError, Reason, StreamId};
use {Body, Chunk};
=======
use {frame, ConnectionError, StreamId};
use Body;
>>>>>>> 7860b4d8
use proto::{self, Connection, WindowSize};
use error::Reason::*;

use http::{self, Request, Response};
use futures::{self, Future, Sink, Poll, Async, AsyncSink, IntoFuture};
use tokio_io::{AsyncRead, AsyncWrite};
use bytes::{Bytes, IntoBuf, Buf};

use std::fmt;

/// In progress H2 connection binding
pub struct Handshake<T, B: IntoBuf = Bytes> {
    // TODO: unbox
    inner: Box<Future<Item = Server<T, B>, Error = ConnectionError>>,
}

/// Marker type indicating a client peer
pub struct Server<T, B: IntoBuf> {
    connection: Connection<T, Peer, B>,
}

#[derive(Debug)]
pub struct Stream<B: IntoBuf> {
    inner: proto::StreamRef<B::Buf>,
}

#[derive(Debug)]
pub struct Send<T> {
    src: T,
    dst: Option<Stream<Bytes>>,
    // Pending data
    buf: Option<Bytes>,
    // True when this is the end of the stream
    eos: bool,
}

/// Flush a Sink
struct Flush<T> {
    inner: Option<T>,
}

/// Read the client connection preface
struct ReadPreface<T> {
    inner: Option<T>,
    pos: usize,
}

#[derive(Debug)]
pub(crate) struct Peer;

const PREFACE: [u8; 24] = *b"PRI * HTTP/2.0\r\n\r\nSM\r\n\r\n";

// ===== impl Server =====

impl<T> Server<T, Bytes>
    where T: AsyncRead + AsyncWrite + 'static,
{
    pub fn handshake(io: T) -> Handshake<T, Bytes> {
        Server::handshake2(io)
    }
}

impl<T, B> Server<T, B>
    where T: AsyncRead + AsyncWrite + 'static,
          B: IntoBuf + 'static,
{
    /// Bind an H2 server connection.
    ///
    /// Returns a future which resolves to the connection value once the H2
    /// handshake has been completed.
    pub fn handshake2(io: T) -> Handshake<T, B> {
        let mut framed_write = proto::framed_write(io);
        let settings = frame::Settings::default();

       // Send initial settings frame
        match framed_write.start_send(settings.into()) {
            Ok(AsyncSink::Ready) => {}
            Ok(_) => unreachable!(),
            Err(e) => {
                return Handshake {
                    inner: Box::new(Err(ConnectionError::from(e)).into_future()),
                }
            }
        }

        // Flush pending settings frame and then wait for the client preface
        let handshake = Flush::new(framed_write)
            .and_then(ReadPreface::new)
            .map(move |framed_write| {
                let connection = proto::from_framed_write(framed_write);
                Server { connection }
            })
            ;

        Handshake { inner: Box::new(handshake) }
    }

    /// Returns `Ready` when the underlying connection has closed.
    pub fn poll_close(&mut self) -> Poll<(), ConnectionError> {
        self.connection.poll()
    }
}

impl<T, B> futures::Stream for Server<T, B>
    where T: AsyncRead + AsyncWrite + 'static,
          B: IntoBuf + 'static,
{
    type Item = (Request<Body<B>>, Stream<B>);
    type Error = ConnectionError;

    fn poll(&mut self) -> Poll<Option<Self::Item>, ConnectionError> {
        // Always try to advance the internal state. Getting NotReady also is
        // needed to allow this function to return NotReady.
        match self.poll_close()? {
            Async::Ready(_) => {
                // If the socket is closed, don't return anything
                // TODO: drop any pending streams
                return Ok(None.into())
            }
            _ => {}
        }

        if let Some(inner) = self.connection.next_incoming() {
            trace!("received incoming");
            let (head, _) = inner.take_request()?.into_parts();
            let body = Body { inner: inner.clone() };

            let request = Request::from_parts(head, body);
            let incoming = Stream { inner };

            return Ok(Some((request, incoming)).into());
        }

        Ok(Async::NotReady)
    }
}

impl<T, B> fmt::Debug for Server<T, B>
    where T: fmt::Debug,
          B: fmt::Debug + IntoBuf,
          B::Buf: fmt::Debug,
{
    fn fmt(&self, fmt: &mut fmt::Formatter) -> fmt::Result {
        fmt.debug_struct("Server")
            .field("connection", &self.connection)
            .finish()
    }
}

// ===== impl Stream =====

impl<B: IntoBuf> Stream<B> {
    /// Send a response
    pub fn send_response(&mut self, response: Response<()>, end_of_stream: bool)
        -> Result<(), ConnectionError>
    {
        self.inner.send_response(response, end_of_stream)
    }

    /// Request capacity to send data
    pub fn reserve_capacity(&mut self, capacity: usize)
        -> Result<(), ConnectionError>
    {
        // TODO: Check for overflow
        self.inner.reserve_capacity(capacity as WindowSize)
    }

    /// Returns the stream's current send capacity.
    pub fn capacity(&self) -> usize {
        self.inner.capacity() as usize
    }

    /// Request to be notified when the stream's capacity increases
    pub fn poll_capacity(&mut self) -> Poll<Option<usize>, ConnectionError> {
        let res = try_ready!(self.inner.poll_capacity());
        Ok(Async::Ready(res.map(|v| v as usize)))
    }

    /// Send a single data frame
    pub fn send_data(&mut self, data: B, end_of_stream: bool)
        -> Result<(), ConnectionError>
    {
        self.inner.send_data::<Peer>(data.into_buf(), end_of_stream)
    }

    /// Send trailers
    pub fn send_trailers(&mut self, trailers: ())
        -> Result<(), ConnectionError>
    {
        unimplemented!();
    }

    pub fn send_reset(mut self, reason: Reason) -> Result<(), ConnectionError> {
        self.inner.send_reset::<Peer>(reason)
    }
}

impl Stream<Bytes> {
    /// Send the body
    pub fn send<T>(self, src: T, end_of_stream: bool,) -> Send<T>
        where T: futures::Stream<Item = Bytes, Error = ConnectionError>,
    {
        Send {
            src: src,
            dst: Some(self),
            buf: None,
            eos: end_of_stream,
        }
    }
}

// ===== impl Send =====

impl<T> Future for Send<T>
    where T: futures::Stream<Item = Bytes, Error = ConnectionError>,
{
    type Item = Stream<Bytes>;
    type Error = ConnectionError;

    fn poll(&mut self) -> Poll<Self::Item, Self::Error> {
        use futures::Stream;

        loop {
            if self.buf.is_none() {
                // Get a chunk to send to the H2 stream
                self.buf = try_ready!(self.src.poll());
            }

            match self.buf.take() {
                Some(mut buf) => {
                    let dst = self.dst.as_mut().unwrap();

                    // Ask for the amount of capacity needed
                    dst.reserve_capacity(buf.len());

                    let cap = dst.capacity();

                    if cap == 0 {
                        self.buf = Some(buf);
                        // TODO: This seems kind of lame :(
                        try_ready!(dst.poll_capacity());
                        continue;
                    }

                    let chunk = buf.split_to(cap);

                    if !buf.is_empty() {
                        self.buf = Some(buf);
                    }

                    dst.send_data(chunk, false)?;
                }
                None => {
                    // TODO: It would be nice to not have to send an extra
                    // frame...
                    if self.eos {
                        self.dst.as_mut().unwrap().send_data(Bytes::new(), true)?;
                    }

                    return Ok(Async::Ready(self.dst.take().unwrap()));
                }
            }
        }
    }
}

// ===== impl Flush =====

impl<T> Flush<T> {
    fn new(inner: T) -> Self {
        Flush { inner: Some(inner) }
    }
}

impl<T: Sink> Future for Flush<T> {
    type Item = T;
    type Error = T::SinkError;

    fn poll(&mut self) -> Poll<T, Self::Error> {
        try_ready!(self.inner.as_mut().unwrap().poll_complete());
        Ok(Async::Ready(self.inner.take().unwrap()))
    }
}

impl<T> ReadPreface<T> {
    fn new(inner: T) -> Self {
        ReadPreface {
            inner: Some(inner),
            pos: 0,
        }
    }
}

impl<T: AsyncRead> Future for ReadPreface<T> {
    type Item = T;
    type Error = ConnectionError;

    fn poll(&mut self) -> Poll<T, Self::Error> {
        let mut buf = [0; 24];
        let mut rem = PREFACE.len() - self.pos;

        while rem > 0 {
            let n = try_nb!(self.inner.as_mut().unwrap().read(&mut buf[..rem]));

            if PREFACE[self.pos..self.pos+n] != buf[..n] {
                // TODO: Should this just write the GO_AWAY frame directly?
                return Err(ProtocolError.into());
            }

            self.pos += n;
            rem -= n; // TODO test
        }

        Ok(Async::Ready(self.inner.take().unwrap()))
    }
}

// ===== impl Handshake =====

impl<T, B: IntoBuf> Future for Handshake<T, B> {
    type Item = Server<T, B>;
    type Error = ConnectionError;

    fn poll(&mut self) -> Poll<Self::Item, Self::Error> {
        self.inner.poll()
    }
}

impl<T, B> fmt::Debug for Handshake<T, B>
    where T: fmt::Debug,
          B: fmt::Debug + IntoBuf,
{
    fn fmt(&self, fmt: &mut fmt::Formatter) -> fmt::Result {
        write!(fmt, "server::Handshake")
    }
}

impl proto::Peer for Peer {
    type Send = Response<()>;
    type Poll = Request<()>;

    fn is_server() -> bool {
        true
    }

    fn convert_send_message(
        id: StreamId,
        response: Self::Send,
        end_of_stream: bool) -> frame::Headers
    {
        use http::response::Parts;

        // Extract the components of the HTTP request
        let (Parts { status, headers, .. }, _) = response.into_parts();

        // Build the set pseudo header set. All requests will include `method`
        // and `path`.
        let pseudo = frame::Pseudo::response(status);

        // Create the HEADERS frame
        let mut frame = frame::Headers::new(id, pseudo, headers);

        if end_of_stream {
            frame.set_end_stream()
        }

        frame
    }

    fn convert_poll_message(headers: frame::Headers)
        -> Result<Self::Poll, ConnectionError>
    {
        headers.into_request()
            // TODO: Is this always a protocol error?
            .map_err(|_| ProtocolError.into())
    }
}<|MERGE_RESOLUTION|>--- conflicted
+++ resolved
@@ -1,10 +1,4 @@
-<<<<<<< HEAD
-use {frame, ConnectionError, Reason, StreamId};
-use {Body, Chunk};
-=======
-use {frame, ConnectionError, StreamId};
-use Body;
->>>>>>> 7860b4d8
+use {frame, Body, ConnectionError, Reason, StreamId};
 use proto::{self, Connection, WindowSize};
 use error::Reason::*;
 
