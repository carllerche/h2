use codec::UserError;
use frame::Reason;
use proto::{self, WindowSize};

use bytes::{Bytes, IntoBuf};
use futures::{self, Poll, Async};
use http::{HeaderMap};

use std::fmt;

/// Send the body stream and trailers to the peer.
#[derive(Debug)]
pub struct SendStream<B: IntoBuf> {
    inner: proto::StreamRef<B::Buf>,
}

/// Receive the body stream and trailers from the peer.
#[must_use = "streams do nothing unless polled"]
pub struct RecvStream {
    inner: ReleaseCapacity,
}

/// A handle to release window capacity to a remote stream.
///
/// This type allows the caller to manage inbound data [flow control]. The
/// caller is expected to call [`release_capacity`] after dropping data frames.
///
/// # Overview
///
/// Each stream has a window size. This window size is the maximum amount of
/// inbound data that can be in-flight. In-flight data is defined as data that
/// has been received, but not yet released.
///
/// When a stream is created, the window size is set to the connection's initial
/// window size value. When a data frame is received, the window size is then
/// decremented by size of the data frame before the data is provided to the
/// caller. As the caller finishes using the data, [`release_capacity`] must be
/// called. This will then increment the window size again, allowing the peer to
/// send more data.
///
/// There is also a connection level window as well as the stream level window.
/// Received data counts against the connection level window as well and calls
/// to [`release_capacity`] will also increment the connection level window.
///
/// # Sending `WINDOW_UPDATE` frames
///
/// `WINDOW_UPDATE` frames will not be sent out for **every** call to
/// `release_capacity`, as this would end up slowing down the protocol. Instead,
/// `h2` waits until the window size is increased to a certain threshold and
/// then sends out a single `WINDOW_UPDATE` frame representing all the calls to
/// `release_capacity` since the last `WINDOW_UPDATE` frame.
///
/// This essentially batches window updating.
///
/// # Scenarios
///
/// Following is a basic scenario with an HTTP/2.0 connection containing a
/// single active stream.
///
/// * A new stream is activated. The receive window is initialized to 1024 (the
///   value of the initial window size for this connection).
/// * A `DATA` frame is received containing a payload of 400 bytes.
/// * The receive window size is reduced to 424 bytes.
/// * [`release_capacity`] is called with 200.
/// * The receive window size is now 624 bytes. The peer may send no more than
///   this.
/// * A `DATA` frame is received with a payload of 624 bytes.
/// * The window size is now 0 bytes. The peer may not send any more data.
/// * [`release_capacity`] is called with 1024.
/// * The receive window size is now 1024 bytes. The peer may now send more
/// data.
///
/// [flow control]: ../index.html#flow-control
/// [`release_capacity`]: struct.ReleaseCapacity.html#method.release_capacity
#[derive(Debug)]
pub struct ReleaseCapacity {
    inner: proto::OpaqueStreamRef,
}

// ===== impl SendStream =====

impl<B: IntoBuf> SendStream<B> {
    pub(crate) fn new(inner: proto::StreamRef<B::Buf>) -> Self {
        SendStream { inner }
    }

    /// Request capacity to send data
    pub fn reserve_capacity(&mut self, capacity: usize) {
        // TODO: Check for overflow
        self.inner.reserve_capacity(capacity as WindowSize)
    }

    /// Returns the stream's current send capacity.
    pub fn capacity(&self) -> usize {
        self.inner.capacity() as usize
    }

    /// Request to be notified when the stream's capacity increases
    pub fn poll_capacity(&mut self) -> Poll<Option<usize>, ::Error> {
        let res = try_ready!(self.inner.poll_capacity());
        Ok(Async::Ready(res.map(|v| v as usize)))
    }

    /// Send a single data frame
    pub fn send_data(&mut self, data: B, end_of_stream: bool) -> Result<(), ::Error> {
        self.inner
            .send_data(data.into_buf(), end_of_stream)
            .map_err(Into::into)
    }

    /// Send trailers
    pub fn send_trailers(&mut self, trailers: HeaderMap) -> Result<(), ::Error> {
        self.inner.send_trailers(trailers).map_err(Into::into)
    }

    /// Reset the stream
    pub fn send_reset(&mut self, reason: Reason) {
        self.inner.send_reset(reason)
    }
}

// ===== impl RecvStream =====

impl RecvStream {
    pub(crate) fn new(inner: ReleaseCapacity) -> Self {
        RecvStream { inner }
    }

    #[deprecated(since = "0.0.0")]
    #[doc(hidden)]
    pub fn is_empty(&self) -> bool {
        // If the recv side is closed and the receive queue is empty, the body is empty.
        self.inner.inner.body_is_empty()
    }

    /// Returns true if the receive half has reached the end of stream.
    ///
    /// A return value of `true` means that calls to `poll` and `poll_trailers`
    /// will both return `None`.
    pub fn is_end_stream(&self) -> bool {
        self.inner.inner.is_end_stream()
    }

    /// Get a mutable reference to this streams `ReleaseCapacity`.
    ///
    /// It can be used immediately, or cloned to be used later.
    pub fn release_capacity(&mut self) -> &mut ReleaseCapacity {
        &mut self.inner
    }

<<<<<<< HEAD
    /// Poll trailers
=======
    /// Returns received trailers.
    ///
    /// This function **must** not be called until `Body::poll` returns `None`.
>>>>>>> 4f963588
    pub fn poll_trailers(&mut self) -> Poll<Option<HeaderMap>, ::Error> {
        self.inner.inner.poll_trailers().map_err(Into::into)
    }
}

impl futures::Stream for RecvStream {
    type Item = Bytes;
    type Error = ::Error;

    fn poll(&mut self) -> Poll<Option<Self::Item>, Self::Error> {
        self.inner.inner.poll_data().map_err(Into::into)
    }
}

impl fmt::Debug for RecvStream {
    fn fmt(&self, fmt: &mut fmt::Formatter) -> fmt::Result {
        fmt.debug_struct("RecvStream")
            .field("inner", &self.inner)
            .finish()
    }
}

// ===== impl ReleaseCapacity =====

impl ReleaseCapacity {
    pub(crate) fn new(inner: proto::OpaqueStreamRef) -> Self {
        ReleaseCapacity { inner }
    }

    /// Release window capacity back to remote stream.
    ///
    /// This releases capacity back to the stream level and the connection level
    /// windows. Both window sizes will be increased by `sz`.
    ///
    /// See [struct level] documentation for more details.
    ///
    /// # Panics
    ///
    /// This function panics if increasing the receive window size by `sz` would
    /// result in a window size greater than the target window size set by
    /// [`set_target_window_size`]. In other words, the caller cannot release
    /// more capacity than data has been received. If 1024 bytes of data have
    /// been received, at most 1024 bytes can be released.
    ///
    /// [struct level]: #
    /// [`set_target_window_size`]: server/struct.Server.html#method.set_target_window_size
    pub fn release_capacity(&mut self, sz: usize) -> Result<(), ::Error> {
        if sz > proto::MAX_WINDOW_SIZE as usize {
            return Err(UserError::ReleaseCapacityTooBig.into());
        }
        self.inner
            .release_capacity(sz as proto::WindowSize)
            .map_err(Into::into)
    }
}

impl Clone for ReleaseCapacity {
    fn clone(&self) -> Self {
        let inner = self.inner.clone();
        ReleaseCapacity { inner }
    }
}<|MERGE_RESOLUTION|>--- conflicted
+++ resolved
@@ -148,13 +148,7 @@
         &mut self.inner
     }
 
-<<<<<<< HEAD
-    /// Poll trailers
-=======
     /// Returns received trailers.
-    ///
-    /// This function **must** not be called until `Body::poll` returns `None`.
->>>>>>> 4f963588
     pub fn poll_trailers(&mut self) -> Poll<Option<HeaderMap>, ::Error> {
         self.inner.inner.poll_trailers().map_err(Into::into)
     }
