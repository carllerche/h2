--- conflicted
+++ resolved
@@ -2,12 +2,8 @@
 use crate::frame::{Error, Frame, Head, Kind};
 use crate::hpack;
 
-<<<<<<< HEAD
-use http::{uri, Request, HeaderMap, Method, StatusCode, Uri};
-=======
->>>>>>> be079f7e
 use http::header::{self, HeaderName, HeaderValue};
-use http::{uri, HeaderMap, Method, StatusCode, Uri};
+use http::{uri, HeaderMap, Method, Request, StatusCode, Uri};
 
 use bytes::{Bytes, BytesMut};
 use string::String;
@@ -327,6 +323,12 @@
 }
 
 // ===== impl PushPromise =====
+
+#[derive(Debug)]
+pub enum PushPromiseHeaderError {
+    InvalidContentLength(Result<u64, ()>),
+    NotSafeAndCacheable,
+}
 
 impl PushPromise {
     pub fn new(
@@ -347,24 +349,26 @@
         }
     }
 
-    pub fn validate_request(req: &Request<()>) -> bool {
+    pub fn validate_request(req: &Request<()>) -> Result<(), PushPromiseHeaderError> {
+        use PushPromiseHeaderError::*;
         // The spec has some requirements for promised request headers
         // [https://httpwg.org/specs/rfc7540.html#PushRequests]
 
         // A promised request "that indicates the presence of a request body
         // MUST reset the promised stream with a stream error"
         if let Some(content_length) = req.headers().get(header::CONTENT_LENGTH) {
-            if parse_u64(content_length.as_bytes()) != Ok(0) {
-                return false;
+            let parsed_length = parse_u64(content_length.as_bytes());
+            if parsed_length != Ok(0) {
+                return Err(InvalidContentLength(parsed_length));
             }
         }
         // "The server MUST include a method in the :method pseudo-header field
         // that is safe and cacheable"
         if !Self::safe_and_cacheable(req.method()) {
-            return false;
-        }
-
-        true
+            return Err(NotSafeAndCacheable);
+        }
+
+        Ok(())
     }
 
     fn safe_and_cacheable(method: &Method) -> bool {
@@ -372,7 +376,6 @@
         // Safe: https://httpwg.org/specs/rfc7231.html#safe.methods
         return method == Method::GET || method == Method::HEAD;
     }
-
 
     pub fn fields(&self) -> &HeaderMap {
         &self.header_block.fields
