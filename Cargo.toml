--- conflicted
+++ resolved
@@ -8,7 +8,7 @@
 tokio-io = "0.1"
 tokio-timer = "0.1"
 bytes = "0.4"
-http = { path = "../http" }
+http = { git = "https://github.com/carllerche/http" }
 byteorder = "1.0"
 log = "0.3.8"
 fnv = "1.0.5"
@@ -27,8 +27,4 @@
 openssl = { version = "0.9.14", "features" = ["v102"] }
 tokio-openssl = "0.1.3"
 env_logger = "0.4.3"
-<<<<<<< HEAD
-io-dump = { path = "..//io-dump" }
-=======
-io-dump = { git = "https://github.com/carllerche/io-dump" }
->>>>>>> 076bf204
+io-dump = { git = "https://github.com/carllerche/io-dump" }