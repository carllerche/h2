--- conflicted
+++ resolved
@@ -802,7 +802,6 @@
 }
 
 #[test]
-<<<<<<< HEAD
 fn recv_no_init_window_then_receive_some_init_window() {
     let _ = ::env_logger::init();
     let (io, srv) = mock::new();
@@ -864,6 +863,7 @@
 }
 
 #[test]
+#[ignore]
 fn settings_lowered_capacity_returns_capacity_to_connection() {
     use std::thread;
 
@@ -964,7 +964,9 @@
 
     th1.join().unwrap();
     th2.join().unwrap();
-=======
+}
+
+#[test]
 fn client_increase_target_window_size() {
     let _ = ::env_logger::init();
     let (io, srv) = mock::new();
@@ -1091,5 +1093,4 @@
         });
 
     srv.join(client).wait().unwrap();
->>>>>>> 5c1bde7d
 }